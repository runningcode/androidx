/*
 * Copyright 2018 The Android Open Source Project
 *
 * Licensed under the Apache License, Version 2.0 (the "License");
 * you may not use this file except in compliance with the License.
 * You may obtain a copy of the License at
 *
 *      http://www.apache.org/licenses/LICENSE-2.0
 *
 * Unless required by applicable law or agreed to in writing, software
 * distributed under the License is distributed on an "AS IS" BASIS,
 * WITHOUT WARRANTIES OR CONDITIONS OF ANY KIND, either express or implied.
 * See the License for the specific language governing permissions and
 * limitations under the License.
 */

package androidx.build

/**
 * The list of versions codes of all the libraries in this project.
 */
object LibraryVersions {
    val ACTIVITY = Version("1.0.0-alpha05")
    val ANIMATION = Version("1.0.0-alpha01")
    val ANIMATION_TESTING = Version("1.0.0")
    val ANNOTATION = Version("1.1.0-alpha02")
    val APPCOMPAT = Version("1.1.0-alpha03")
    val ARCH_CORE = Version("2.0.0")
    val ARCH_CORE_TESTING = ARCH_CORE
    val ARCH_RUNTIME = Version("2.0.1-alpha01")
    val ASYNCLAYOUTINFLATER = Version("1.0.0")
    val BENCHMARK = Version("1.0.0-alpha01")
    val BIOMETRIC = Version("1.0.0-alpha04")
    val BROWSER = Version("1.1.0-alpha01")
    val CAR = Version("1.0.0-alpha6")
    val CAR_CLUSTER = Version("1.0.0-alpha5")
    val CAR_MODERATOR = Version("1.0.0-alpha1")
    val CARDVIEW = Version("1.0.0")
    val COLLECTION = Version("1.1.0-alpha03")
    val CONTENTPAGER = Version("1.0.0")
    val COORDINATORLAYOUT = Version("1.1.0-alpha02")
    val CORE = Version("1.1.0-alpha05")
    val CURSORADAPTER = Version("1.0.0")
    val CUSTOMVIEW = Version("1.0.0")
    val DOCUMENTFILE = Version("1.0.0")
    val DRAWERLAYOUT = Version("1.0.0")
    val DYNAMICANIMATION = Version("1.0.0")
    val DYNAMICANIMATION_KTX = Version("1.0.0-alpha02")
    val EMOJI = Version("1.0.0")
    val ENTERPRISE = Version("1.0.0-alpha01")
    val EXIFINTERFACE = Version("1.0.0")
    val FRAGMENT = Version("1.1.0-alpha05")
    val FUTURES = Version("1.0.0-alpha03")
    val GRIDLAYOUT = Version("1.1.0-alpha01")
    val HEIFWRITER = Version("1.0.0")
    val INTERPOLATOR = Version("1.0.0")
    val JETIFIER = Version("1.0.0-beta03")
    val LEANBACK = Version("1.1.0-alpha02")
    val LEANBACK_PREFERENCE = Version("1.1.0-alpha02")
    val LEGACY = Version("1.0.0")
    val LOCALBROADCASTMANAGER = Version("1.1.0-alpha01")
    val LIFECYCLE = Version("2.1.0-alpha03")
    val LIFECYCLES_SAVEDSTATE = Version("1.0.0-alpha01")
    val LOADER = Version("1.1.0-beta01")
    val MEDIA = Version("1.1.0-alpha02")
    val MEDIA2 = Version("1.0.0-alpha05")
    val MEDIA2_EXOPLAYER = Version("1.0.0-alpha02")
    val MEDIA2_WIDGET = Version("1.0.0-alpha07")
    val MEDIAROUTER = Version("1.1.0-alpha02")
    val NAVIGATION = Version("1.0.0-beta02")
    val NAVIGATION_TESTING = Version("1.0.0-alpha08") // Unpublished
    val PAGING = Version("2.2.0-alpha01")
    val PALETTE = Version("1.1.0-alpha01")
    val PRINT = Version("1.0.0")
    val PERCENTLAYOUT = Version("1.0.0")
    val PERSISTENCE = Version("2.0.0")
    val PREFERENCE = Version("1.1.0-alpha04")
    val RECOMMENDATION = Version("1.0.0")
    val RECYCLERVIEW = Version("1.1.0-alpha03")
    val REMOTECALLBACK = Version("1.0.0-alpha02")
    val ROOM = Version("2.1.0-alpha05")
    val SAVEDSTATE = Version("1.0.0-alpha01")
    val SHARETARGET = Version("1.0.0-alpha01")
    val SLICE = Version("1.1.0-alpha01")
    val SLICE_BENCHMARK = Version("1.0.0")
    val SLICE_BUILDERS_KTX = Version("1.0.0-alpha6")
    val SLIDINGPANELAYOUT = Version("1.0.0")
    val SWIPE_REFRESH_LAYOUT = Version("1.1.0-alpha01")
    val TEXTCLASSIFIER = Version("1.0.0-alpha03")
    val TRANSITION = Version("1.1.0-alpha02")
    val TVPROVIDER = Version("1.0.0")
    val VECTORDRAWABLE = Version("1.1.0-alpha02")
    val VECTORDRAWABLE_ANIMATED = Version("1.1.0-alpha02")
    val VERSIONED_PARCELABLE = Version("1.1.0-alpha02")
    val VIEWPAGER = Version("1.1.0-alpha01")
<<<<<<< HEAD
    val VIEWPAGER2 = Version("1.0.0-alpha01")
    val WEAR = Version("1.1.0-alpha01")
=======
    val VIEWPAGER2 = Version("1.0.0-alpha02")
    val WEAR = Version("1.0.0")
>>>>>>> a765266e
    val WEBKIT = Version("1.1.0-alpha01")
    val WORKMANAGER = Version("1.0.0-beta05")
}<|MERGE_RESOLUTION|>--- conflicted
+++ resolved
@@ -93,13 +93,8 @@
     val VECTORDRAWABLE_ANIMATED = Version("1.1.0-alpha02")
     val VERSIONED_PARCELABLE = Version("1.1.0-alpha02")
     val VIEWPAGER = Version("1.1.0-alpha01")
-<<<<<<< HEAD
-    val VIEWPAGER2 = Version("1.0.0-alpha01")
+    val VIEWPAGER2 = Version("1.0.0-alpha02")
     val WEAR = Version("1.1.0-alpha01")
-=======
-    val VIEWPAGER2 = Version("1.0.0-alpha02")
-    val WEAR = Version("1.0.0")
->>>>>>> a765266e
     val WEBKIT = Version("1.1.0-alpha01")
     val WORKMANAGER = Version("1.0.0-beta05")
 }