/*
 * Copyright (C) 2016 The Android Open Source Project
 *
 * Licensed under the Apache License, Version 2.0 (the "License");
 * you may not use this file except in compliance with the License.
 * You may obtain a copy of the License at
 *
 *      http://www.apache.org/licenses/LICENSE-2.0
 *
 * Unless required by applicable law or agreed to in writing, software
 * distributed under the License is distributed on an "AS IS" BASIS,
 * WITHOUT WARRANTIES OR CONDITIONS OF ANY KIND, either express or implied.
 * See the License for the specific language governing permissions and
 * limitations under the License.
 */

package android.support.design.internal;

import static android.support.annotation.RestrictTo.Scope.LIBRARY_GROUP;

import android.content.Context;
import android.content.res.ColorStateList;
import android.content.res.Resources;
import android.support.annotation.Nullable;
import android.support.annotation.RestrictTo;
import android.support.design.R;
import android.support.transition.AutoTransition;
import android.support.transition.TransitionManager;
import android.support.transition.TransitionSet;
import android.support.v4.util.Pools;
import android.support.v4.view.ViewCompat;
import android.support.v4.view.animation.FastOutSlowInInterpolator;
import android.support.v7.view.menu.MenuBuilder;
import android.support.v7.view.menu.MenuItemImpl;
import android.support.v7.view.menu.MenuView;
import android.util.AttributeSet;
import android.view.MenuItem;
import android.view.View;
import android.view.ViewGroup;

/**
 * @hide For internal use only.
 */
@RestrictTo(LIBRARY_GROUP)
public class BottomNavigationMenuView extends ViewGroup implements MenuView {
    private static final long ACTIVE_ANIMATION_DURATION_MS = 115L;

    private final TransitionSet mSet;
    private final int mInactiveItemMaxWidth;
    private final int mInactiveItemMinWidth;
    private final int mActiveItemMaxWidth;
    private final int mItemHeight;
    private final OnClickListener mOnClickListener;
    private static final Pools.Pool<BottomNavigationItemView> sItemPool =
            new Pools.SynchronizedPool<>(5);

    private boolean mShiftingMode = true;

    private BottomNavigationItemView[] mButtons;
    private int mSelectedItemId = 0;
    private int mSelectedItemPosition = 0;
    private ColorStateList mItemIconTint;
    private ColorStateList mItemTextColor;
    private int mItemBackgroundRes;
    private int[] mTempChildWidths;

    private BottomNavigationPresenter mPresenter;
    private MenuBuilder mMenu;

    public BottomNavigationMenuView(Context context) {
        this(context, null);
    }

    public BottomNavigationMenuView(Context context, AttributeSet attrs) {
        super(context, attrs);
        final Resources res = getResources();
        mInactiveItemMaxWidth = res.getDimensionPixelSize(
                R.dimen.design_bottom_navigation_item_max_width);
        mInactiveItemMinWidth = res.getDimensionPixelSize(
                R.dimen.design_bottom_navigation_item_min_width);
        mActiveItemMaxWidth = res.getDimensionPixelSize(
                R.dimen.design_bottom_navigation_active_item_max_width);
        mItemHeight = res.getDimensionPixelSize(R.dimen.design_bottom_navigation_height);

        mSet = new AutoTransition();
        mSet.setOrdering(TransitionSet.ORDERING_TOGETHER);
        mSet.setDuration(ACTIVE_ANIMATION_DURATION_MS);
        mSet.setInterpolator(new FastOutSlowInInterpolator());
        mSet.addTransition(new TextScale());

        mOnClickListener = new OnClickListener() {
            @Override
            public void onClick(View v) {
                final BottomNavigationItemView itemView = (BottomNavigationItemView) v;
                MenuItem item = itemView.getItemData();
                if (!mMenu.performItemAction(item, mPresenter, 0)) {
                    item.setChecked(true);
                }
            }
        };
        mTempChildWidths = new int[BottomNavigationMenu.MAX_ITEM_COUNT];
    }

    @Override
    public void initialize(MenuBuilder menu) {
        mMenu = menu;
    }

    @Override
    protected void onMeasure(int widthMeasureSpec, int heightMeasureSpec) {
        final int width = MeasureSpec.getSize(widthMeasureSpec);
        final int count = getChildCount();

        final int heightSpec = MeasureSpec.makeMeasureSpec(mItemHeight, MeasureSpec.EXACTLY);

        if (mShiftingMode) {
            final int inactiveCount = count - 1;
            final int activeMaxAvailable = width - inactiveCount * mInactiveItemMinWidth;
            final int activeWidth = Math.min(activeMaxAvailable, mActiveItemMaxWidth);
            final int inactiveMaxAvailable = (width - activeWidth) / inactiveCount;
            final int inactiveWidth = Math.min(inactiveMaxAvailable, mInactiveItemMaxWidth);
            int extra = width - activeWidth - inactiveWidth * inactiveCount;
            for (int i = 0; i < count; i++) {
                mTempChildWidths[i] = (i == mSelectedItemPosition) ? activeWidth : inactiveWidth;
                if (extra > 0) {
                    mTempChildWidths[i]++;
                    extra--;
                }
            }
        } else {
            final int maxAvailable = width / (count == 0 ? 1 : count);
            final int childWidth = Math.min(maxAvailable, mActiveItemMaxWidth);
            int extra = width - childWidth * count;
            for (int i = 0; i < count; i++) {
                mTempChildWidths[i] = childWidth;
                if (extra > 0) {
                    mTempChildWidths[i]++;
                    extra--;
                }
            }
        }

        int totalWidth = 0;
        for (int i = 0; i < count; i++) {
            final View child = getChildAt(i);
            if (child.getVisibility() == GONE) {
                continue;
            }
            child.measure(MeasureSpec.makeMeasureSpec(mTempChildWidths[i], MeasureSpec.EXACTLY),
                    heightSpec);
            ViewGroup.LayoutParams params = child.getLayoutParams();
            params.width = child.getMeasuredWidth();
            totalWidth += child.getMeasuredWidth();
        }
        setMeasuredDimension(
                View.resolveSizeAndState(totalWidth,
                        MeasureSpec.makeMeasureSpec(totalWidth, MeasureSpec.EXACTLY), 0),
                View.resolveSizeAndState(mItemHeight, heightSpec, 0));
    }

    @Override
    protected void onLayout(boolean changed, int left, int top, int right, int bottom) {
        final int count = getChildCount();
        final int width = right - left;
        final int height = bottom - top;
        int used = 0;
        for (int i = 0; i < count; i++) {
            final View child = getChildAt(i);
            if (child.getVisibility() == GONE) {
                continue;
            }
            if (ViewCompat.getLayoutDirection(this) == ViewCompat.LAYOUT_DIRECTION_RTL) {
                child.layout(width - used - child.getMeasuredWidth(), 0, width - used, height);
            } else {
                child.layout(used, 0, child.getMeasuredWidth() + used, height);
            }
            used += child.getMeasuredWidth();
        }
    }

    @Override
    public int getWindowAnimations() {
        return 0;
    }

    /**
     * Sets the tint which is applied to the menu items' icons.
     *
     * @param tint the tint to apply
     */
    public void setIconTintList(ColorStateList tint) {
        mItemIconTint = tint;
        if (mButtons == null) return;
        for (BottomNavigationItemView item : mButtons) {
            item.setIconTintList(tint);
        }
    }

    /**
     * Returns the tint which is applied to menu items' icons.
     *
     * @return the ColorStateList that is used to tint menu items' icons
     */
    @Nullable
    public ColorStateList getIconTintList() {
        return mItemIconTint;
    }

    /**
     * Sets the text color to be used on menu items.
     *
     * @param color the ColorStateList used for menu items' text.
     */
    public void setItemTextColor(ColorStateList color) {
        mItemTextColor = color;
        if (mButtons == null) return;
        for (BottomNavigationItemView item : mButtons) {
            item.setTextColor(color);
        }
    }

    /**
     * Returns the text color used on menu items.
     *
     * @return the ColorStateList used for menu items' text
     */
    public ColorStateList getItemTextColor() {
        return mItemTextColor;
    }

    /**
     * Sets the resource ID to be used for item background.
     *
     * @param background the resource ID of the background
     */
    public void setItemBackgroundRes(int background) {
        mItemBackgroundRes = background;
        if (mButtons == null) return;
        for (BottomNavigationItemView item : mButtons) {
            item.setItemBackground(background);
        }
    }

    /**
     * Returns the resource ID for the background of the menu items.
     *
     * @return the resource ID for the background
     */
    public int getItemBackgroundRes() {
        return mItemBackgroundRes;
    }

    public void setPresenter(BottomNavigationPresenter presenter) {
        mPresenter = presenter;
    }

    public void buildMenuView() {
        if (mButtons != null) {
            for (BottomNavigationItemView item : mButtons) {
                sItemPool.release(item);
            }
        }
        removeAllViews();
        if (mMenu.size() == 0) {
            mSelectedItemId = 0;
            mSelectedItemPosition = 0;
            mButtons = null;
            return;
        }
        mButtons = new BottomNavigationItemView[mMenu.size()];
        mShiftingMode = mMenu.size() > 3;
        for (int i = 0; i < mMenu.size(); i++) {
            mPresenter.setUpdateSuspended(true);
            mMenu.getItem(i).setCheckable(true);
            mPresenter.setUpdateSuspended(false);
            BottomNavigationItemView child = getNewItem();
            mButtons[i] = child;
            child.setIconTintList(mItemIconTint);
            child.setTextColor(mItemTextColor);
            child.setItemBackground(mItemBackgroundRes);
            child.setShiftingMode(mShiftingMode);
            child.initialize((MenuItemImpl) mMenu.getItem(i), 0);
            child.setItemPosition(i);
            child.setOnClickListener(mOnClickListener);
            addView(child);
        }
        mSelectedItemPosition = Math.min(mMenu.size() - 1, mSelectedItemPosition);
        mMenu.getItem(mSelectedItemPosition).setChecked(true);
    }

    public void updateMenuView() {
        final int menuSize = mMenu.size();
        if (menuSize != mButtons.length) {
            // The size has changed. Rebuild menu view from scratch.
            buildMenuView();
            return;
        }
        int previousSelectedId = mSelectedItemId;
        for (int i = 0; i < menuSize; i++) {
            mPresenter.setUpdateSuspended(true);
            MenuItem item = mMenu.getItem(i);
            if (item.isChecked()) {
                mSelectedItemId = item.getItemId();
                mSelectedItemPosition = i;
            }
            mButtons[i].initialize((MenuItemImpl) item, 0);
            mPresenter.setUpdateSuspended(false);
        }
        if (previousSelectedId != mSelectedItemId) {
            mAnimationHelper.beginDelayedTransition(this);
        }
<<<<<<< HEAD

        TransitionManager.beginDelayedTransition(this, mSet);

        mMenu.getItem(newButton).setChecked(true);

        mSelectedItemPosition = newButton;
=======
>>>>>>> e4c7e61d
    }

    private BottomNavigationItemView getNewItem() {
        BottomNavigationItemView item = sItemPool.acquire();
        if (item == null) {
            item = new BottomNavigationItemView(getContext());
        }
        return item;
    }

    public int getSelectedItemId() {
        return mSelectedItemId;
    }

    void tryRestoreSelectedItemId(int itemId) {
        final int size = mMenu.size();
        for (int i = 0; i < size; i++) {
            MenuItem item = mMenu.getItem(i);
            if (itemId == item.getItemId()) {
                mSelectedItemId = itemId;
                mSelectedItemPosition = i;
                item.setChecked(true);
                break;
            }
        }
    }
}<|MERGE_RESOLUTION|>--- conflicted
+++ resolved
@@ -307,17 +307,8 @@
             mPresenter.setUpdateSuspended(false);
         }
         if (previousSelectedId != mSelectedItemId) {
-            mAnimationHelper.beginDelayedTransition(this);
-        }
-<<<<<<< HEAD
-
-        TransitionManager.beginDelayedTransition(this, mSet);
-
-        mMenu.getItem(newButton).setChecked(true);
-
-        mSelectedItemPosition = newButton;
-=======
->>>>>>> e4c7e61d
+            TransitionManager.beginDelayedTransition(this);
+        }
     }
 
     private BottomNavigationItemView getNewItem() {
